# Changelog

All notable changes to this project will be documented in this file.

The format is based on [Keep a Changelog](https://keepachangelog.com/en/1.0.0/),
and this project adheres to [Semantic Versioning](https://semver.org/spec/v2.0.0.html).


## Unreleased
### Added
- 
- 
- 
- 
- 
- 
- 
- 
- 
- 
- 
- 
- 
### Changed
- Add columns and mode parameters in plot_correlation_matrix ([#726](https://github.com/tinkoff-ai/etna/pull/753))
- 
- 
- 
- 
- Make LagTransform, LogTransform, AddConstTransform vectorized ([#756](https://github.com/tinkoff-ai/etna/pull/756))
- 
- 
- 
- Make native prediction intervals for DeepAR ([#761](https://github.com/tinkoff-ai/etna/pull/761))
- 
- 
- 
### Fixed
<<<<<<< HEAD
- 
- Fix missing prophet in docker images ([#767](https://github.com/tinkoff-ai/etna/pull/767))
=======
- Add `known_future` parameter to CLI ([#758](https://github.com/tinkoff-ai/etna/pull/758))
- 
>>>>>>> e40ed7ae
- 
- 
- 
- 
- 
- 
- 
- 
- 
- 
- 

## [1.10.0] - 2022-06-12
### Added
- Add Sign metric ([#730](https://github.com/tinkoff-ai/etna/pull/730))
- Add AutoARIMA model ([#679](https://github.com/tinkoff-ai/etna/pull/679))
- Add parameters `start`, `end` to some eda methods ([#665](https://github.com/tinkoff-ai/etna/pull/665))
- Add BATS and TBATS model adapters ([#678](https://github.com/tinkoff-ai/etna/pull/734))
- Jupyter extension for black ([#742](https://github.com/tinkoff-ai/etna/pull/742))
### Changed
- Change color of lines in plot_anomalies and plot_clusters, add grid to all plots, make trend line thicker in plot_trend ([#705](https://github.com/tinkoff-ai/etna/pull/705))
- Change format of holidays for holiday_plot ([#708](https://github.com/tinkoff-ai/etna/pull/708))
- Make feature selection transforms return columns in inverse_transform([#688](https://github.com/tinkoff-ai/etna/issues/688))
- Add xticks parameter for plot_periodogram, clip frequencies to be >= 1 ([#706](https://github.com/tinkoff-ai/etna/pull/706))
- Make TSDataset method to_dataset work with copy of the passed dataframe ([#741](https://github.com/tinkoff-ai/etna/pull/741))
### Fixed
- Fix bug when `ts.plot` does not save figure ([#714](https://github.com/tinkoff-ai/etna/pull/714))
- Fix bug in plot_clusters ([#675](https://github.com/tinkoff-ai/etna/pull/675))
- Fix bugs and documentation for cross_corr_plot ([#691](https://github.com/tinkoff-ai/etna/pull/691))
- Fix bugs and documentation for plot_backtest and plot_backtest_interactive ([#700](https://github.com/tinkoff-ai/etna/pull/700))
- Make STLTransform to work with NaNs at the beginning ([#736](https://github.com/tinkoff-ai/etna/pull/736))
- Fix tiny prediction intervals ([#722](https://github.com/tinkoff-ai/etna/pull/722))
- Fix deepcopy issue for fitted deepmodel ([#735](https://github.com/tinkoff-ai/etna/pull/735))
- Fix making backtest if all segments start with NaNs ([#728](https://github.com/tinkoff-ai/etna/pull/728))
- Fix logging issues with backtest while emp intervals using ([#747](https://github.com/tinkoff-ai/etna/pull/747))

## [1.9.0] - 2022-05-17
### Added
- Add plot_metric_per_segment ([#658](https://github.com/tinkoff-ai/etna/pull/658))
- Add metric_per_segment_distribution_plot ([#666](https://github.com/tinkoff-ai/etna/pull/666))
### Changed
- Remove parameter normalize in linear models ([#686](https://github.com/tinkoff-ai/etna/pull/686))
### Fixed
- Add missed `forecast_params` in forecast CLI method ([#671](https://github.com/tinkoff-ai/etna/pull/671))
- Add `_per_segment_average` method to the Metric class ([#684](https://github.com/tinkoff-ai/etna/pull/684))
- Fix `get_statistics_relevance_table` working with NaNs and categoricals ([#672](https://github.com/tinkoff-ai/etna/pull/672))
- Fix bugs and documentation for stl_plot ([#685](https://github.com/tinkoff-ai/etna/pull/685))
- Fix cuda docker images ([#694](https://github.com/tinkoff-ai/etna/pull/694)])

## [1.8.0] - 2022-04-28
### Added
- `Width` and `Coverage` metrics for prediction intervals ([#638](https://github.com/tinkoff-ai/etna/pull/638))
- Masked backtest ([#613](https://github.com/tinkoff-ai/etna/pull/613))
- Add seasonal_plot ([#628](https://github.com/tinkoff-ai/etna/pull/628))
- Add plot_periodogram ([#606](https://github.com/tinkoff-ai/etna/pull/606))
- Add support of quantiles in backtest ([#652](https://github.com/tinkoff-ai/etna/pull/652))
- Add prediction_actual_scatter_plot ([#610](https://github.com/tinkoff-ai/etna/pull/610))
- Add plot_holidays ([#624](https://github.com/tinkoff-ai/etna/pull/624))
- Add instruction about documentation formatting to contribution guide ([#648](https://github.com/tinkoff-ai/etna/pull/648))
- Seasonal strategy in TimeSeriesImputerTransform ([#639](https://github.com/tinkoff-ai/etna/pull/639))

### Changed
- Add logging to `Metric.__call__` ([#643](https://github.com/tinkoff-ai/etna/pull/643))
- Add in_column to plot_anomalies, plot_anomalies_interactive ([#618](https://github.com/tinkoff-ai/etna/pull/618))
- Add logging to TSDataset.inverse_transform ([#642](https://github.com/tinkoff-ai/etna/pull/642))

### Fixed
- Passing non default params for default models STLTransform ([#641](https://github.com/tinkoff-ai/etna/pull/641))
- Fixed bug in SARIMAX model with `horizon`=1 ([#637](https://github.com/tinkoff-ai/etna/pull/637))
- Fixed bug in models `get_model` method ([#623](https://github.com/tinkoff-ai/etna/pull/623))
- Fixed unsafe comparison in plots ([#611](https://github.com/tinkoff-ai/etna/pull/611))
- Fixed plot_trend does not work with Linear and TheilSen transforms ([#617](https://github.com/tinkoff-ai/etna/pull/617))
- Improve computation time for rolling window statistics ([#625](https://github.com/tinkoff-ai/etna/pull/625))
- Don't fill first timestamps in TimeSeriesImputerTransform ([#634](https://github.com/tinkoff-ai/etna/pull/634))
- Fix documentation formatting ([#636](https://github.com/tinkoff-ai/etna/pull/636))
- Fix bug with exog features in AutoRegressivePipeline ([#647](https://github.com/tinkoff-ai/etna/pull/647))
- Fix missed dependencies ([#656](https://github.com/tinkoff-ai/etna/pull/656))
- Fix custom_transform_and_model notebook ([#651](https://github.com/tinkoff-ai/etna/pull/651))
- Fix MyBinder bug with dependencies ([#650](https://github.com/tinkoff-ai/etna/pull/650))

## [1.7.0] - 2022-03-16
### Added
- Regressors logic to TSDatasets init ([#357](https://github.com/tinkoff-ai/etna/pull/357))
- `FutureMixin` into some transforms ([#361](https://github.com/tinkoff-ai/etna/pull/361))
- Regressors updating in TSDataset transform loops ([#374](https://github.com/tinkoff-ai/etna/pull/374))
- Regressors handling in TSDataset `make_future` and `train_test_split` ([#447](https://github.com/tinkoff-ai/etna/pull/447))
- Prediction intervals visualization in `plot_forecast` ([#538](https://github.com/tinkoff-ai/etna/pull/538))
- Add plot_imputation ([#598](https://github.com/tinkoff-ai/etna/pull/598))
- Add plot_time_series_with_change_points function ([#534](https://github.com/tinkoff-ai/etna/pull/534))
- Add plot_trend ([#565](https://github.com/tinkoff-ai/etna/pull/565))
- Add find_change_points function ([#521](https://github.com/tinkoff-ai/etna/pull/521))
- Add option `day_number_in_year` to DateFlagsTransform ([#552](https://github.com/tinkoff-ai/etna/pull/552))
- Add plot_residuals ([#539](https://github.com/tinkoff-ai/etna/pull/539))
- Add get_residuals ([#597](https://github.com/tinkoff-ai/etna/pull/597))
- Create `PerSegmentBaseModel`, `PerSegmentPredictionIntervalModel` ([#537](https://github.com/tinkoff-ai/etna/pull/537))
- Create `MultiSegmentModel` ([#551](https://github.com/tinkoff-ai/etna/pull/551))
- Add qq_plot ([#604](https://github.com/tinkoff-ai/etna/pull/604))
- Add regressors example notebook ([#577](https://github.com/tinkoff-ai/etna/pull/577))
- Create `EnsembleMixin` ([#574](https://github.com/tinkoff-ai/etna/pull/574))
- Add option `season_number` to DateFlagsTransform ([#567](https://github.com/tinkoff-ai/etna/pull/567))
- Create `BasePipeline`, add prediction intervals to all the pipelines, move parameter n_fold to forecast ([#578](https://github.com/tinkoff-ai/etna/pull/578))
- Add stl_plot ([#575](https://github.com/tinkoff-ai/etna/pull/575))
- Add plot_features_relevance ([#579](https://github.com/tinkoff-ai/etna/pull/579))
- Add community section to README.md ([#580](https://github.com/tinkoff-ai/etna/pull/580))
- Create `AbstaractPipeline` ([#573](https://github.com/tinkoff-ai/etna/pull/573))
- Option "auto" to `weights` parameter of `VotingEnsemble`, enables to use feature importance as weights of base estimators ([#587](https://github.com/tinkoff-ai/etna/pull/587)) 

### Changed
- Change the way `ProphetModel` works with regressors ([#383](https://github.com/tinkoff-ai/etna/pull/383))
- Change the way `SARIMAXModel` works with regressors ([#380](https://github.com/tinkoff-ai/etna/pull/380)) 
- Change the way `Sklearn` models works with regressors ([#440](https://github.com/tinkoff-ai/etna/pull/440))
- Change the way `FeatureSelectionTransform` works with regressors, rename variables replacing the "regressor" to "feature" ([#522](https://github.com/tinkoff-ai/etna/pull/522))
- Add table option to ConsoleLogger ([#544](https://github.com/tinkoff-ai/etna/pull/544))
- Installation instruction ([#526](https://github.com/tinkoff-ai/etna/pull/526))
- Update plot_forecast for multi-forecast mode ([#584](https://github.com/tinkoff-ai/etna/pull/584))
- Trainer kwargs for deep models ([#540](https://github.com/tinkoff-ai/etna/pull/540))
- Update CONTRIBUTING.md ([#536](https://github.com/tinkoff-ai/etna/pull/536))
- Rename `_CatBoostModel`, `_HoltWintersModel`, `_SklearnModel` ([#543](https://github.com/tinkoff-ai/etna/pull/543))
- Add logging to TSDataset.make_future, log repr of transform instead of class name ([#555](https://github.com/tinkoff-ai/etna/pull/555))
- Rename `_SARIMAXModel` and `_ProphetModel`, make `SARIMAXModel` and `ProphetModel` inherit from `PerSegmentPredictionIntervalModel` ([#549](https://github.com/tinkoff-ai/etna/pull/549))
- Update get_started section in README ([#569](https://github.com/tinkoff-ai/etna/pull/569))
- Make detrending polynomial ([#566](https://github.com/tinkoff-ai/etna/pull/566))
- Update documentation about transforms that generate regressors, update examples with them ([#572](https://github.com/tinkoff-ai/etna/pull/572))
- Fix that segment is string ([#602](https://github.com/tinkoff-ai/etna/pull/602))
- Make `LabelEncoderTransform` and `OneHotEncoderTransform` multi-segment ([#554](https://github.com/tinkoff-ai/etna/pull/554))

### Fixed
- Fix `TSDataset._update_regressors` logic removing the regressors ([#489](https://github.com/tinkoff-ai/etna/pull/489)) 
- Fix `TSDataset.info`, `TSDataset.describe` methods ([#519](https://github.com/tinkoff-ai/etna/pull/519))
- Fix regressors handling for `OneHotEncoderTransform` and `HolidayTransform` ([#518](https://github.com/tinkoff-ai/etna/pull/518))
- Fix wandb summary issue with custom plots ([#535](https://github.com/tinkoff-ai/etna/pull/535))
- Small notebook fixes ([#595](https://github.com/tinkoff-ai/etna/pull/595))
- Fix import Literal in plotters ([#558](https://github.com/tinkoff-ai/etna/pull/558))
- Fix plot method bug when plot method does not plot all required segments ([#596](https://github.com/tinkoff-ai/etna/pull/596))
- Fix dependencies for ARM ([#599](https://github.com/tinkoff-ai/etna/pull/599))
- [BUG] nn models make forecast without inverse_transform ([#541](https://github.com/tinkoff-ai/etna/pull/541))

## [1.6.3] - 2022-02-14

### Fixed

- Fixed adding unnecessary lag=1 in statistics ([#523](https://github.com/tinkoff-ai/etna/pull/523))
- Fixed wrong MeanTransform behaviour when using alpha parameter ([#523](https://github.com/tinkoff-ai/etna/pull/523))
- Fix processing add_noise=True parameter in datasets generation ([#520](https://github.com/tinkoff-ai/etna/pull/520))
- Fix scipy version ([#525](https://github.com/tinkoff-ai/etna/pull/525))

## [1.6.2] - 2022-02-09
### Added
- Holt-Winters', Holt and exponential smoothing models ([#502](https://github.com/tinkoff-ai/etna/pull/502))

### Fixed
- Bug with exog features in DifferencingTransform.inverse_transform ([#503](https://github.com/tinkoff-ai/etna/pull/503))

## [1.6.1] - 2022-02-03
### Added
- Allow choosing start and end in `TSDataset.plot` method ([488](https://github.com/tinkoff-ai/etna/pull/488))

### Changed
- Make TSDataset.to_flatten faster ([#475](https://github.com/tinkoff-ai/etna/pull/475))
- Allow logger percentile metric aggregation to work with NaNs ([#483](https://github.com/tinkoff-ai/etna/pull/483))

### Fixed
- Can't make forecasting with pipelines, data with nans, and Imputers ([#473](https://github.com/tinkoff-ai/etna/pull/473))


## [1.6.0] - 2022-01-28

### Added

- Method TSDataset.info ([#409](https://github.com/tinkoff-ai/etna/pull/409))
- DifferencingTransform ([#414](https://github.com/tinkoff-ai/etna/pull/414))
- OneHotEncoderTransform and LabelEncoderTransform ([#431](https://github.com/tinkoff-ai/etna/pull/431))
- MADTransform ([#441](https://github.com/tinkoff-ai/etna/pull/441))
- `MRMRFeatureSelectionTransform` ([#439](https://github.com/tinkoff-ai/etna/pull/439))
- Possibility to change metric representation in backtest using Metric.name ([#454](https://github.com/tinkoff-ai/etna/pull/454))
- Warning section in documentation about look-ahead bias ([#464](https://github.com/tinkoff-ai/etna/pull/464))
- Parameter `figsize` to all the plotters [#465](https://github.com/tinkoff-ai/etna/pull/465)

### Changed

- Change method TSDataset.describe ([#409](https://github.com/tinkoff-ai/etna/pull/409))
- Group Transforms according to their impact ([#420](https://github.com/tinkoff-ai/etna/pull/420))
- Change the way `LagTransform`, `DateFlagsTransform` and `TimeFlagsTransform` generate column names ([#421](https://github.com/tinkoff-ai/etna/pull/421))
- Clarify the behaviour of TimeSeriesImputerTransform in case of all NaN values ([#427](https://github.com/tinkoff-ai/etna/pull/427))
- Fixed bug in title in `sample_acf_plot` method ([#432](https://github.com/tinkoff-ai/etna/pull/432))
- Pytorch-forecasting and sklearn version update + some pytroch transform API changing ([#445](https://github.com/tinkoff-ai/etna/pull/445))

### Fixed

- Add relevance_params in GaleShapleyFeatureSelectionTransform ([#410](https://github.com/tinkoff-ai/etna/pull/410))
- Docs for statistics transforms ([#441](https://github.com/tinkoff-ai/etna/pull/441))
- Handling NaNs in trend transforms ([#456](https://github.com/tinkoff-ai/etna/pull/456))
- Logger fails with StackingEnsemble ([#460](https://github.com/tinkoff-ai/etna/pull/460))
- SARIMAX parameters fix ([#459](https://github.com/tinkoff-ai/etna/pull/459))
- [BUG] Check pytorch-forecasting models with freq > "1D" ([#463](https://github.com/tinkoff-ai/etna/pull/463))

## [1.5.0] - 2021-12-24
### Added
- Holiday Transform ([#359](https://github.com/tinkoff-ai/etna/pull/359))
- S3FileLogger and LocalFileLogger ([#372](https://github.com/tinkoff-ai/etna/pull/372))
- Parameter `changepoint_prior_scale` to `ProphetModel` ([#408](https://github.com/tinkoff-ai/etna/pull/408))

### Changed
- Set `strict_optional = True` for mypy ([#381](https://github.com/tinkoff-ai/etna/pull/381))
- Move checking the series endings to `make_future` step ([#413](https://github.com/tinkoff-ai/etna/pull/413)) 

### Fixed
- Sarimax bug in future prediction with quantiles ([#391](https://github.com/tinkoff-ai/etna/pull/391))
- Catboost version too high ([#394](https://github.com/tinkoff-ai/etna/pull/394))
- Add sorting of classes in left bar in docs ([#397](https://github.com/tinkoff-ai/etna/pull/397))
- nn notebook in docs ([#396](https://github.com/tinkoff-ai/etna/pull/396))
- SklearnTransform column name generation ([#398](https://github.com/tinkoff-ai/etna/pull/398))
- Inverse transform doesn't affect quantiles ([#395](https://github.com/tinkoff-ai/etna/pull/395))

## [1.4.2] - 2021-12-09
### Fixed
- Docs generation for neural networks

## [1.4.1] - 2021-12-09
### Changed
- Speed up `_check_regressors` and `_merge_exog` ([#360](https://github.com/tinkoff-ai/etna/pull/360))

### Fixed
- `Model`, `PerSegmentModel`, `PerSegmentWrapper` imports ([#362](https://github.com/tinkoff-ai/etna/pull/362))
- Docs generation ([#363](https://github.com/tinkoff-ai/etna/pull/363))
- Fixed work of get_anomalies_density with constant series ([#334](https://github.com/tinkoff-ai/etna/issues/334))

## [1.4.0] - 2021-12-03
### Added
- ACF plot ([#318](https://github.com/tinkoff-ai/etna/pull/318))

### Changed
- Add `ts.inverse_transform` as final step at `Pipeline.fit` method ([#316](https://github.com/tinkoff-ai/etna/pull/316))
- Make test_ts optional in plot_forecast ([#321](https://github.com/tinkoff-ai/etna/pull/321))
- Speed up inference for multisegment regression models ([#333](https://github.com/tinkoff-ai/etna/pull/333))
- Speed up Pipeline._get_backtest_forecasts ([#336](https://github.com/tinkoff-ai/etna/pull/336))
- Speed up SegmentEncoderTransform ([#331](https://github.com/tinkoff-ai/etna/pull/331))
- Wandb Logger does not work unless pytorch is installed ([#340](https://github.com/tinkoff-ai/etna/pull/340))

### Fixed
- Get rid of lambda in DensityOutliersTransform and get_anomalies_density ([#341](https://github.com/tinkoff-ai/etna/pull/341))
- Fixed import in transforms ([#349](https://github.com/tinkoff-ai/etna/pull/349))
- Pickle DTWClustering ([#350](https://github.com/tinkoff-ai/etna/pull/350))

### Removed
- Remove TimeSeriesCrossValidation ([#337](https://github.com/tinkoff-ai/etna/pull/337))

## [1.3.3] - 2021-11-24
### Added
- RelevanceTable returns rank ([#268](https://github.com/tinkoff-ai/etna/pull/268/))
- GaleShapleyFeatureSelectionTransform ([#284](https://github.com/tinkoff-ai/etna/pull/284))
- FilterFeaturesTransform ([#277](https://github.com/tinkoff-ai/etna/pull/277))
- Spell checking for source code and md files ([#303](https://github.com/tinkoff-ai/etna/pull/303))
- ResampleWithDistributionTransform ([#296](https://github.com/tinkoff-ai/etna/pull/296))
- Add function to duplicate exogenous data ([#305](https://github.com/tinkoff-ai/etna/pull/305))
- FourierTransform ([#306](https://github.com/tinkoff-ai/etna/pull/306))

### Changed
- Rename confidence interval to prediction interval, start working with quantiles instead of interval_width ([#285](https://github.com/tinkoff-ai/etna/pull/285))
- Changed format of forecast and test dataframes in WandbLogger ([#309](https://github.com/tinkoff-ai/etna/pull/309))

### Fixed

## [1.3.2] - 2021-11-18
### Changed
- Add sum for omegaconf resolvers ([#300](https://github.com/tinkoff-ai/etna/pull/300/))

## [1.3.1] - 2021-11-12
### Changed
- Delete restriction on version of pandas ([#274](https://github.com/tinkoff-ai/etna/pull/274))

## [1.3.0] - 2021-11-12
### Added
- Backtest cli ([#223](https://github.com/tinkoff-ai/etna/pull/223), [#259](https://github.com/tinkoff-ai/etna/pull/259))
- TreeFeatureSelectionTransform ([#229](https://github.com/tinkoff-ai/etna/pull/229))
- Feature relevance table calculation using tsfresh ([#227](https://github.com/tinkoff-ai/etna/pull/227), [#249](https://github.com/tinkoff-ai/etna/pull/249))
- Method to_flatten to TSDataset ([#241](https://github.com/tinkoff-ai/etna/pull/241)
- Out_column parameter to not inplace transforms([#211](https://github.com/tinkoff-ai/etna/pull/211))
- omegaconf config parser in cli ([#258](https://github.com/tinkoff-ai/etna/pull/258))
- Feature relevance table calculation using feature importance ([#261](https://github.com/tinkoff-ai/etna/pull/261))
- MeanSegmentEncoderTransform ([#265](https://github.com/tinkoff-ai/etna/pull/265))

### Changed
- Add possibility to set custom in_column for ConfidenceIntervalOutliersTransform ([#240](https://github.com/tinkoff-ai/etna/pull/240))
- Make `in_column` the first argument in every transform ([#247](https://github.com/tinkoff-ai/etna/pull/247))
- Update mypy checking and fix issues with it ([#248](https://github.com/tinkoff-ai/etna/pull/248))
- Add histogram method in outliers notebook ([#252](https://github.com/tinkoff-ai/etna/pull/252)) 
- Joblib parameters for backtest and ensembles ([#253](https://github.com/tinkoff-ai/etna/pull/253))
- Replace cycle over segments with vectorized expression in TSDataset._check_endings ([#264](https://github.com/tinkoff-ai/etna/pull/264))

### Fixed
- Fixed broken links in docs command section ([#223](https://github.com/tinkoff-ai/etna/pull/223))
- Fix default value for TSDataset.tail ([#245](https://github.com/tinkoff-ai/etna/pull/245))
- Fix raising warning on fitting SklearnModel on dataset categorical columns ([#250](https://github.com/tinkoff-ai/etna/issues/207)) 
- Fix working TSDataset.make_future with empty exog values ([#244](https://github.com/tinkoff-ai/etna/pull/244))
- Fix issue with aggregate_metrics=True for ConsoleLogger and WandbLogger ([#254](https://github.com/tinkoff-ai/etna/pull/254))
- Fix binder requirements to work with optional dependencies ([#257](https://github.com/tinkoff-ai/etna/pull/257))

## [1.2.0] - 2021-10-27
### Added
- BinsegTrendTransform, ChangePointsTrendTransform ([#87](https://github.com/tinkoff-ai/etna/pull/87))
- Interactive plot for anomalies (#[95](https://github.com/tinkoff-ai/etna/pull/95))
- Examples to TSDataset methods with doctest ([#92](https://github.com/tinkoff-ai/etna/pull/92))
- WandbLogger ([#71](https://github.com/tinkoff-ai/etna/pull/71))
- Pipeline ([#78](https://github.com/tinkoff-ai/etna/pull/78))
- Sequence anomalies ([#96](https://github.com/tinkoff-ai/etna/pull/96)), Histogram anomalies ([#79](https://github.com/tinkoff-ai/etna/pull/79))
- 'is_weekend' feature in DateFlagsTransform ([#101](https://github.com/tinkoff-ai/etna/pull/101))
- Documentation example for models and note about inplace nature of forecast ([#112](https://github.com/tinkoff-ai/etna/pull/112))
- Property regressors to TSDataset ([#82](https://github.com/tinkoff-ai/etna/pull/82))
- Clustering ([#110](https://github.com/tinkoff-ai/etna/pull/110))
- Outliers notebook ([#123](https://github.com/tinkoff-ai/etna/pull/123)))
- Method inverse_transform in TimeSeriesImputerTransform ([#135](https://github.com/tinkoff-ai/etna/pull/135))
- VotingEnsemble ([#150](https://github.com/tinkoff-ai/etna/pull/150))
- Forecast command for cli ([#133](https://github.com/tinkoff-ai/etna/issues/133))
- MyPy checks in CI/CD and lint commands ([#39](https://github.com/tinkoff-ai/etna/issues/39))
- TrendTransform ([#139](https://github.com/tinkoff-ai/etna/pull/139))
- Running notebooks in ci ([#134](https://github.com/tinkoff-ai/etna/issues/134))
- Cluster plotter to EDA ([#169](https://github.com/tinkoff-ai/etna/pull/169))
- Pipeline.backtest method ([#161](https://github.com/tinkoff-ai/etna/pull/161), [#192](https://github.com/tinkoff-ai/etna/pull/192))
- STLTransform class ([#158](https://github.com/tinkoff-ai/etna/pull/158))
- NN_examples notebook ([#159](https://github.com/tinkoff-ai/etna/pull/159))
- Example for ProphetModel ([#178](https://github.com/tinkoff-ai/etna/pull/178))
- Instruction notebook for custom model and transform creation ([#180](https://github.com/tinkoff-ai/etna/pull/180))
- Add inverse_transform in *OutliersTransform ([#160](https://github.com/tinkoff-ai/etna/pull/160))
- Examples for CatBoostModelMultiSegment and CatBoostModelPerSegment ([#181](https://github.com/tinkoff-ai/etna/pull/181))
- Simplify TSDataset.train_test_split method by allowing to pass not all values ([#191](https://github.com/tinkoff-ai/etna/pull/191))
- Confidence interval anomalies detection to EDA ([#182](https://github.com/tinkoff-ai/etna/pull/182))
- ConfidenceIntervalOutliersTransform ([#196](https://github.com/tinkoff-ai/etna/pull/196))
- Add 'in_column' parameter to get_anomalies methods([#199](https://github.com/tinkoff-ai/etna/pull/199))
- Clustering notebook ([#152](https://github.com/tinkoff-ai/etna/pull/152))
- StackingEnsemble ([#195](https://github.com/tinkoff-ai/etna/pull/195))
- Add AutoRegressivePipeline ([#209](https://github.com/tinkoff-ai/etna/pull/209))
- Ensembles notebook ([#218](https://github.com/tinkoff-ai/etna/pull/218))
- Function plot_backtest_interactive ([#225](https://github.com/tinkoff-ai/etna/pull/225))
- Confidence intervals in Pipeline ([#221](https://github.com/tinkoff-ai/etna/pull/221)) 

### Changed
- Delete offset from WindowStatisticsTransform ([#111](https://github.com/tinkoff-ai/etna/pull/111))
- Add Pipeline example in Get started notebook ([#115](https://github.com/tinkoff-ai/etna/pull/115))
- Internal implementation of BinsegTrendTransform ([#141](https://github.com/tinkoff-ai/etna/pull/141))
- Colorebar scaling in Correlation heatmap plotter ([#143](https://github.com/tinkoff-ai/etna/pull/143))
- Add Correlation heatmap in EDA notebook ([#144](https://github.com/tinkoff-ai/etna/pull/144))
- Add `__repr__` for Pipeline ([#151](https://github.com/tinkoff-ai/etna/pull/151))
- Defined random state for every test cases ([#155](https://github.com/tinkoff-ai/etna/pull/155))
- Add confidence intervals to Prophet ([#153](https://github.com/tinkoff-ai/etna/pull/153))
- Add confidence intervals to SARIMA ([#172](https://github.com/tinkoff-ai/etna/pull/172))
- Add badges to all example notebooks ([#220](https://github.com/tinkoff-ai/etna/pull/220)) 
- Update backtest notebook by adding Pipeline.backtest ([222](https://github.com/tinkoff-ai/etna/pull/222))

### Fixed
- Set default value of `TSDataset.head` method ([#170](https://github.com/tinkoff-ai/etna/pull/170))
- Categorical and fillna issues with pandas >=1.2 ([#190](https://github.com/tinkoff-ai/etna/pull/190))
- Fix `TSDataset.to_dataset` method sorting bug ([#183](https://github.com/tinkoff-ai/etna/pull/183))
- Undefined behaviour of DataFrame.loc[:, pd.IndexSlice[:, ["a", "b"]]] between 1.1.* and >= 1.2 ([#188](https://github.com/tinkoff-ai/etna/pull/188))
- Fix typo in word "length" in `get_segment_sequence_anomalies`,`get_sequence_anomalies`,`SAXOutliersTransform` arguments ([#212](https://github.com/tinkoff-ai/etna/pull/212))
- Make possible to send backtest plots with many segments ([#225](https://github.com/tinkoff-ai/etna/pull/225))

## [1.1.3] - 2021-10-08
### Fixed
- Limit version of pandas by 1.2 (excluding) ([#163](https://github.com/tinkoff-ai/etna/pull/163))

## [1.1.2] - 2021-10-08
### Changed
- SklearnTransform out column names ([#99](https://github.com/tinkoff-ai/etna/pull/99))
- Update EDA notebook ([#96](https://github.com/tinkoff-ai/etna/pull/96))
- Add 'regressor_' prefix to output columns of LagTransform, DateFlagsTransform, SpecialDaysTransform, SegmentEncoderTransform
### Fixed
- Add more obvious Exception Error for forecasting with unfitted model ([#102](https://github.com/tinkoff-ai/etna/pull/102))
- Fix bug with hardcoded frequency in PytorchForecastingTransform ([#107](https://github.com/tinkoff-ai/etna/pull/107))
- Bug with inverse_transform method of TimeSeriesImputerTransform ([#148](https://github.com/tinkoff-ai/etna/pull/148))

## [1.1.1] - 2021-09-23
### Fixed
- Documentation build workflow ([#85](https://github.com/tinkoff-ai/etna/pull/85))

## [1.1.0] - 2021-09-23
### Added 
- MedianOutliersTransform, DensityOutliersTransform ([#30](https://github.com/tinkoff-ai/etna/pull/30))
- Issues and Pull Request templates
- TSDataset checks ([#24](https://github.com/tinkoff-ai/etna/pull/24), [#20](https://github.com/tinkoff-ai/etna/pull/20))\
- Pytorch-Forecasting models ([#29](https://github.com/tinkoff-ai/etna/pull/29))
- SARIMAX model ([#10](https://github.com/tinkoff-ai/etna/pull/10))
- Logging, including ConsoleLogger ([#46](https://github.com/tinkoff-ai/etna/pull/46))
- Correlation heatmap plotter ([#77](https://github.com/tinkoff-ai/etna/pull/77))

### Changed
- Backtest is fully parallel 
- New default hyperparameters for CatBoost
- Add 'regressor_' prefix to output columns of LagTransform, DateFlagsTransform, SpecialDaysTransform, SegmentEncoderTransform

### Fixed
- Documentation fixes ([#55](https://github.com/tinkoff-ai/etna/pull/55), [#53](https://github.com/tinkoff-ai/etna/pull/53), [#52](https://github.com/tinkoff-ai/etna/pull/52))
- Solved warning in LogTransform and AddConstantTransform ([#26](https://github.com/tinkoff-ai/etna/pull/26))
- Regressors do not have enough history bug ([#35](https://github.com/tinkoff-ai/etna/pull/35))
- make_future(1) and make_future(2) bug
- Fix working with 'cap' and 'floor' features in Prophet model ([#62](https://github.com/tinkoff-ai/etna/pull/62))
- Fix saving init params for SARIMAXModel ([#81](https://github.com/tinkoff-ai/etna/pull/81))
- Imports of nn models, PytorchForecastingTransform and Transform ([#80](https://github.com/tinkoff-ai/etna/pull/80))

## [1.0.0] - 2021-09-05
### Added
- Models
  - CatBoost
  - Prophet
  - Seasonal Moving Average
  - Naive
  - Linear
- Transforms
  - Rolling statistics
  - Trend removal
  - Segment encoder
  - Datetime flags
  - Sklearn's scalers (MinMax, Robust, MinMaxAbs, Standard, MaxAbs)
  - BoxCox, YeoJohnson, LogTransform
  - Lag operator
  - NaN imputer
- TimeSeriesCrossValidation
- Time Series Dataset (TSDataset)
- Playground datasets generation (AR, constant, periodic, from pattern)
- Metrics (MAE, MAPE, SMAPE, MedAE, MSE, MSLE, R^2)
- EDA methods
  - Outliers detection
  - PACF plot
  - Cross correlation plot
  - Distribution plot
  - Anomalies (Outliers) plot
  - Backtest (CrossValidation) plot
  - Forecast plot<|MERGE_RESOLUTION|>--- conflicted
+++ resolved
@@ -36,13 +36,9 @@
 - 
 - 
 ### Fixed
-<<<<<<< HEAD
 - 
 - Fix missing prophet in docker images ([#767](https://github.com/tinkoff-ai/etna/pull/767))
-=======
 - Add `known_future` parameter to CLI ([#758](https://github.com/tinkoff-ai/etna/pull/758))
-- 
->>>>>>> e40ed7ae
 - 
 - 
 - 
